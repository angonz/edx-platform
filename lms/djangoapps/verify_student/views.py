--- conflicted
+++ resolved
@@ -233,11 +233,7 @@
     params = get_signed_purchase_params(
         cart, callback_url=callback_url
     )
-<<<<<<< HEAD
-
-=======
     params['success'] = True
->>>>>>> 04595a7b
     return HttpResponse(json.dumps(params), content_type="text/json")
 
 
