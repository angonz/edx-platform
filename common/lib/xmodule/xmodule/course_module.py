--- conflicted
+++ resolved
@@ -42,13 +42,10 @@
     @property
     def title(self):
         return self.metadata['display_name']
-<<<<<<< HEAD
-=======
-
+    
     @property
     def number(self):
         return self.location.course
->>>>>>> 836f6df5
 
     @property
     def instructors(self):
